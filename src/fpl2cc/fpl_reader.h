--- conflicted
+++ resolved
@@ -1,8 +1,6 @@
 #ifndef FPL_READER_H
 #define FPL_READER_H
 
-<<<<<<< HEAD
-=======
 #ifdef __APPLE__
 // sigh thanks apple
 namespace fs = std::__fs::filesystem;
@@ -10,7 +8,6 @@
 namespace fs = std::filesystem;
 #endif
 
->>>>>>> a4b20d85
 #include <filesystem>
 #include <fstream>
 #include <regex>
